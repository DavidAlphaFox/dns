--- conflicted
+++ resolved
@@ -294,13 +294,9 @@
     let n = getValue c
     -- Syntax hack to avoid using MultiWayIf
     case () of
-<<<<<<< HEAD
         -- 空内容
-        _ | c == 0 -> return ""
-        -- DNS指针
-=======
+        -- 可能是根域名
         _ | c == 0 -> return "." -- Perhaps the root domain?
->>>>>>> df38e20f
         _ | isPointer c -> do
             -- 得到位置
             d <- getInt8
