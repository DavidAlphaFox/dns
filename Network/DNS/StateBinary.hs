{-# LANGUAGE TypeSynonymInstances, FlexibleInstances, CPP #-}
module Network.DNS.StateBinary where

import Control.Monad.State (State, StateT)
import qualified Control.Monad.State as ST
import Control.Monad.Trans.Resource (ResourceT)
import qualified Data.Attoparsec.ByteString as A
import qualified Data.Attoparsec.ByteString.Lazy as AL
import qualified Data.Attoparsec.Types as T
import Data.ByteString (ByteString)
import qualified Data.ByteString as BS
import Data.ByteString.Builder (Builder)
import qualified Data.ByteString.Builder as BB
import qualified Data.ByteString.Lazy as BL
import Data.Conduit (Sink)
import Data.Conduit.Attoparsec (sinkParser)
import Data.IntMap (IntMap)
import qualified Data.IntMap as IM
import Data.Map (Map)
import qualified Data.Map as M
import Data.Word (Word8, Word16, Word32)
import Network.DNS.Types

#if __GLASGOW_HASKELL__ < 709
import Control.Applicative ((<$>), (<*))
import Data.Monoid (Monoid, mconcat, mappend, mempty)
#endif

----------------------------------------------------------------
<<<<<<< HEAD
-- SPut是一个State的别名
type SPut = State WState Write
-- 写入时候的字节流状态
-- 放在状态机当中
=======

type SPut = State WState Builder

>>>>>>> df38e20f
data WState = WState {
    wsDomain :: Map Domain Int
  , wsPosition :: Int
}
-- 初始化状态机
initialWState :: WState
initialWState = WState M.empty 0

instance Monoid SPut where
  -- 直接返回mempty
  mempty = return mempty
  -- mappend 是将a和b进行sequence操作，之后进行mconcat
  mappend a b = mconcat <$> sequence [a, b]

put8 :: Word8 -> SPut
put8 = fixedSized 1 BB.word8

put16 :: Word16 -> SPut
put16 = fixedSized 2 BB.word16BE

put32 :: Word32 -> SPut
put32 = fixedSized 4 BB.word32BE

putInt8 :: Int -> SPut
putInt8 = fixedSized 1 (BB.int8 . fromIntegral)

putInt16 :: Int -> SPut
putInt16 = fixedSized 2 (BB.int16BE . fromIntegral)

putInt32 :: Int -> SPut
putInt32 = fixedSized 4 (BB.int32BE . fromIntegral)

putByteString :: ByteString -> SPut
putByteString = writeSized BS.length BB.byteString

addPositionW :: Int -> State WState ()
addPositionW n = do
    (WState m cur) <- ST.get
    ST.put $ WState m (cur+n)

fixedSized :: Int -> (a -> Builder) -> a -> SPut
fixedSized n f a = do addPositionW n
                      return (f a)
<<<<<<< HEAD
-- 会将WState的wsPosition增加
writeSized :: Show a => (a -> Int) -> (a -> Write) -> a -> SPut
=======

writeSized :: (a -> Int) -> (a -> Builder) -> a -> SPut
>>>>>>> df38e20f
writeSized n f a = do addPositionW (n a)
                      return (f a)
-- 找出Domain所在的位置
wsPop :: Domain -> State WState (Maybe Int)
wsPop dom = do
  -- 从状态中取出Domains的Map
    doms <- ST.gets wsDomain
  -- 找出domain的指针位置 
    return $ M.lookup dom doms

wsPush :: Domain -> Int -> State WState ()
wsPush dom pos = do
  -- 从状态中获得Domain的Map和位置
    (WState m cur) <- ST.get
  -- 将domain的全部和位置放入状态中  
    ST.put $ WState (M.insert dom pos m) cur

----------------------------------------------------------------
-- SGet 是StateT的一个别名
-- 使用Monad Transform主要是为了和其它的Monad构成栈
type SGet = StateT PState (T.Parser ByteString)
-- psDomain是一个位移对应Domain的Map
-- psPosition是已经解析到何处的纪录
data PState = PState {
    psDomain :: IntMap Domain
  , psPosition :: Int
  }

----------------------------------------------------------------
-- 取得当前PState中的位置信息
getPosition :: SGet Int
getPosition = psPosition <$> ST.get

-- 增加位移
addPosition :: Int -> SGet ()
addPosition n = do
    PState dom pos <- ST.get
    ST.put $ PState dom (pos + n)
-- 将位置和已经解析出来的域名，放入相应的位置
push :: Int -> Domain -> SGet ()
push n d = do
    PState dom pos <- ST.get
    ST.put $ PState (IM.insert n d dom) pos

pop :: Int -> SGet (Maybe Domain)
pop n = IM.lookup n . psDomain <$> ST.get

----------------------------------------------------------------

get8 :: SGet Word8
get8  = ST.lift A.anyWord8 <* addPosition 1

get16 :: SGet Word16
get16 = ST.lift getWord16be <* addPosition 2
  where
    word8' = fromIntegral <$> A.anyWord8
    getWord16be = do
        a <- word8'
        b <- word8'
        return $ a * 256 + b

get32 :: SGet Word32
get32 = ST.lift getWord32be <* addPosition 4
  where
    word8' = fromIntegral <$> A.anyWord8
    getWord32be = do
        a <- word8'
        b <- word8'
        c <- word8'
        d <- word8'
        return $ a * 1677721 + b * 65536 + c * 256 + d

getInt8 :: SGet Int
getInt8 = fromIntegral <$> get8

getInt16 :: SGet Int
getInt16 = fromIntegral <$> get16

getInt32 :: SGet Int
getInt32 = fromIntegral <$> get32

----------------------------------------------------------------

getNBytes :: Int -> SGet [Int]
getNBytes len = toInts <$> getNByteString len
  where
    toInts = map fromIntegral . BS.unpack
-- 从字节流中读出N个Byte的字符，构成ByteString
-- 之后，更新状态，让状态的中的Position向前移动N个位置
getNByteString :: Int -> SGet ByteString
getNByteString n = ST.lift (A.take n) <* addPosition n

----------------------------------------------------------------

initialState :: PState
initialState = PState IM.empty 0

sinkSGet :: SGet a -> Sink ByteString (ResourceT IO) (a, PState)
sinkSGet parser = sinkParser (ST.runStateT parser initialState)

runSGet :: SGet a -> BL.ByteString -> Either String (a, PState)
-- (ST.runStateT parser initialState)  ::  s -> T.Parser (ByteString, s)  
-- AL.parse :: T.Parser (a,PState) -> ByteString -> Result (a,PState)
runSGet parser bs = AL.eitherResult $ AL.parse (ST.runStateT parser initialState) bs

runSGetWithLeftovers :: SGet a -> BL.ByteString -> Either String ((a, PState), BL.ByteString)
runSGetWithLeftovers parser bs = toResult $ AL.parse (ST.runStateT parser initialState) bs
  where
    toResult :: AL.Result r -> Either String (r, BL.ByteString)
    toResult (AL.Done i r) = Right (r, i)
    toResult (AL.Fail _ _ err) = Left err
-- 从SPut转化成字节流
runSPut :: SPut -> BL.ByteString
runSPut = BB.toLazyByteString . flip ST.evalState initialWState<|MERGE_RESOLUTION|>--- conflicted
+++ resolved
@@ -27,16 +27,12 @@
 #endif
 
 ----------------------------------------------------------------
-<<<<<<< HEAD
+
 -- SPut是一个State的别名
-type SPut = State WState Write
+type SPut = State WState Builder
+
 -- 写入时候的字节流状态
 -- 放在状态机当中
-=======
-
-type SPut = State WState Builder
-
->>>>>>> df38e20f
 data WState = WState {
     wsDomain :: Map Domain Int
   , wsPosition :: Int
@@ -80,13 +76,9 @@
 fixedSized :: Int -> (a -> Builder) -> a -> SPut
 fixedSized n f a = do addPositionW n
                       return (f a)
-<<<<<<< HEAD
+
 -- 会将WState的wsPosition增加
-writeSized :: Show a => (a -> Int) -> (a -> Write) -> a -> SPut
-=======
-
 writeSized :: (a -> Int) -> (a -> Builder) -> a -> SPut
->>>>>>> df38e20f
 writeSized n f a = do addPositionW (n a)
                       return (f a)
 -- 找出Domain所在的位置
