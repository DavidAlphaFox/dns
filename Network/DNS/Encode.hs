--- conflicted
+++ resolved
@@ -216,22 +216,15 @@
                           <> putByteString bs
 
 ----------------------------------------------------------------
-<<<<<<< HEAD
+
+rootDomain :: Domain
+rootDomain = BS.pack "."
 -- 编码Domain
 -- RFC 1035种Domain的编码是不包含"."的
 encodeDomain :: Domain -> SPut
 encodeDomain dom
-    --  如果dom是空的，那么直接放入0
-    | BS.null dom = put8 0
-=======
-
-rootDomain :: Domain
-rootDomain = BS.pack "."
-
-encodeDomain :: Domain -> SPut
-encodeDomain dom
+    --  如果dom是空的，或者是root那么直接放入0
     | (BS.null dom || dom == rootDomain) = put8 0
->>>>>>> df38e20f
     | otherwise = do
         -- 得到所有未知
         mpos <- wsPop dom
