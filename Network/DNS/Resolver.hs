--- conflicted
+++ resolved
@@ -358,17 +358,11 @@
     -> IO (Either DNSError DNSMessage)
 lookupRawInternal _ _ _   dom _
   | isIllegal dom     = return $ Left IllegalDomain
-<<<<<<< HEAD
-lookupRawInternal rcv rlv dom typ = do
+lookupRawInternal rcv ad rlv dom typ = do
     -- 获取查询的ID
     seqno <- genId rlv
-    -- 打包 query
-    let query = composeQuery seqno [q]
-=======
-lookupRawInternal rcv ad rlv dom typ = do
-    seqno <- genId rlv
+     -- 打包 query
     let query = (if ad then composeQueryAD else composeQuery) seqno [q]
->>>>>>> df38e20f
         checkSeqno = check seqno
     loop query checkSeqno 0 False
   where
